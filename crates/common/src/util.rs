use crate::{
<<<<<<< HEAD
    error::{LangError, LangErrorKind, LangResult},
    file::FilePosition,
    path::{LangPath, LangPathPart},
    token::{expr::Expr, lit::Lit},
=======
    path::LangPath,
>>>>>>> accb65e5
    ty::{
        generics::Generics,
        to_string::{to_string_generics, to_string_path},
        ty_env::TyEnv,
    },
};

/// Concatenates a ADT name and a method name to create the name that will
/// be used to refer to this function. The names are concatenated with a dot.
pub fn to_method_name(
    ty_env: &TyEnv,
    adt_path: &LangPath,
    method_name: &str,
    method_generics: Option<&Generics>,
) -> String {
    let adt_name_with_gens = to_string_path(ty_env, adt_path);
    let method_name_with_gens = if let Some(method_generics) = method_generics {
        to_generic_name(ty_env, method_name, method_generics)
    } else {
        method_name.into()
    };

    format!("{}.{}", adt_name_with_gens, method_name_with_gens)
}

/// Adds the `copy_nr` information to the end of a variable name. This will come
/// in handy for variables that have generic types; they will be duplicated which
/// means that a name+blockID is not enough not uniqely identify it.
pub fn to_var_name(name: &str, copy_nr: usize) -> String {
    format!("{}:{}", name, copy_nr)
}

/// Formats the name of a ADT/func with generics.
///
/// Example A struct with two generics K and V:
///    TestStruct<K,V>
/// This would be the exact format, case sensitive, no spaces etc.
pub fn to_generic_name(ty_env: &TyEnv, old_name: &str, generics: &Generics) -> String {
    if generics.is_empty_types() {
        old_name.to_owned()
    } else {
        format!(
            "{}{}",
            old_name,
            to_string_generics(ty_env, generics).unwrap()
        )
    }
}

/// Formats the name of a union variant.
/// Concatenates the name of the union with the name of the member that is being
/// accessed/used.
pub fn to_union_variant_name(union_name: &str, member_name: &str) -> String {
    format!("{}${}", union_name, member_name)
}

/// Given the `dim_expr` that should represent the expression used in an array
/// dimension, figures out the actual integer literal value.
///
/// Currently only integer literals are allowed to be used to specify array
/// dimension, but this should be changed in the future.
pub fn get_array_dim(dim_expr: &Expr, file_pos: Option<FilePosition>) -> LangResult<u32> {
    match dim_expr {
        Expr::Lit(Lit::Integer(num, radix), ..) => u32::from_str_radix(num, *radix).map_err(|_| {
            LangError::new(
                format!("Invalid integer found in array dimension: {}", num),
                LangErrorKind::GeneralError,
                file_pos,
            )
        }),

        _ => Err(LangError::new(
            format!(
                "TODO: Invalid expression used as array dimension: {:?}",
                dim_expr
            ),
            LangErrorKind::GeneralError,
            file_pos,
        )),
    }
}<|MERGE_RESOLUTION|>--- conflicted
+++ resolved
@@ -1,12 +1,8 @@
 use crate::{
-<<<<<<< HEAD
     error::{LangError, LangErrorKind, LangResult},
     file::FilePosition,
-    path::{LangPath, LangPathPart},
+    path::LangPath,
     token::{expr::Expr, lit::Lit},
-=======
-    path::LangPath,
->>>>>>> accb65e5
     ty::{
         generics::Generics,
         to_string::{to_string_generics, to_string_path},
